--- conflicted
+++ resolved
@@ -109,15 +109,19 @@
         self.global_condition_channels = global_condition_channels
         self.global_condition_cardinality = global_condition_cardinality
 
-        self.receptive_field = self._calculate_receptive_field()
+        self.receptive_field = WaveNetModel.calculate_receptive_field(
+            self.filter_width, self.dilations, self.scalar_input,
+            self.initial_filter_width)
         self.variables = self._create_variables()
 
-    def _calculate_receptive_field(self):
-        receptive_field = (self.filter_width - 1) * sum(self.dilations) + 1
-        if self.scalar_input:
-            receptive_field += self.initial_filter_width - 1
+    @staticmethod
+    def calculate_receptive_field(filter_width, dilations, scalar_input,
+                                  initial_filter_width):
+        receptive_field = (filter_width - 1) * sum(dilations) + 1
+        if scalar_input:
+            receptive_field += initial_filter_width - 1
         else:
-            receptive_field += self.filter_width - 1
+            receptive_field += filter_width - 1
         return receptive_field
 
     def _create_variables(self):
@@ -239,11 +243,7 @@
             return causal_conv(input_batch, weights_filter, 1)
 
     def _create_dilation_layer(self, input_batch, layer_index, dilation,
-<<<<<<< HEAD
-                               global_condition_batch):
-=======
-                               output_width):
->>>>>>> 46d2f35a
+                               global_condition_batch, output_width):
         '''Creates a single causal dilated convolution layer.
 
         Args:
@@ -412,12 +412,8 @@
             for layer_index, dilation in enumerate(self.dilations):
                 with tf.name_scope('layer{}'.format(layer_index)):
                     output, current_layer = self._create_dilation_layer(
-<<<<<<< HEAD
                         current_layer, layer_index, dilation,
-                        global_condition_batch)
-=======
-                        current_layer, layer_index, dilation, output_width)
->>>>>>> 46d2f35a
+                        global_condition_batch, output_width)
                     outputs.append(output)
 
         with tf.name_scope('postprocessing'):
@@ -632,13 +628,7 @@
                                           self.quantization_channels)
 
             gc_embedding = self._embed_gc(global_condition_batch)
-
-<<<<<<< HEAD
             encoded = self._one_hot(encoded_input)
-=======
-            encoded = self._one_hot(input_batch)
-
->>>>>>> 46d2f35a
             if self.scalar_input:
                 network_input = tf.reshape(
                     tf.cast(input_batch, tf.float32),
@@ -646,16 +636,12 @@
             else:
                 network_input = encoded
 
-<<<<<<< HEAD
-            raw_output = self._create_network(network_input, gc_embedding)
-=======
             # Cut off the last sample of network input to preserve causality.
             network_input_width = tf.shape(network_input)[1] - 1
             network_input = tf.slice(network_input, [0, 0, 0],
                                      [-1, network_input_width, -1])
 
-            raw_output = self._create_network(network_input)
->>>>>>> 46d2f35a
+            raw_output = self._create_network(network_input, gc_embedding)
 
             with tf.name_scope('loss'):
                 # Cut off the samples corresponding to the receptive field
