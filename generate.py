--- conflicted
+++ resolved
@@ -181,11 +181,7 @@
         seed = create_seed(args.wav_seed,
                            wavenet_params['sample_rate'],
                            quantization_channels,
-<<<<<<< HEAD
-                           window_size=args.window)
-=======
                            net.receptive_field)
->>>>>>> 46d2f35a
         waveform = sess.run(seed).tolist()
     else:
         # Silence with a single random sample at the end.
